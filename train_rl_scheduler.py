#!/usr/bin/env python3
import argparse
import os
from stable_baselines3 import PPO
from stable_baselines3.common.vec_env import DummyVecEnv, VecMonitor
from stable_baselines3.common.logger import configure
from stable_baselines3.common.monitor import Monitor

from rl_mac_env import MACSchedulerEnv

def make_env(use_prev_prbs, profile, fading, seed, alpha, beta, rho, save_dir):
    def _thunk():
        env = MACSchedulerEnv(
            use_prev_prbs=use_prev_prbs,
            traffic_profile=profile,
            fading_profile=fading,
            duration_tti=2000,
            prb_budget=273,
            alpha_throughput=alpha,
            beta_fairness=beta,
            gamma_latency=0.0,   # ignored in env (no HOL)
            fairness_ema_rho=rho,
            seed=seed
        )
        monitor_path = os.path.join(save_dir, "monitor.csv")
        # Drop mean_hol_ms (removed from env); keep jain & throughput per TTI
        env = Monitor(env, filename=monitor_path, info_keywords=('jain','cell_tput_Mb'))
        return env
    return _thunk

def main():
    p = argparse.ArgumentParser()
    p.add_argument("--timesteps", type=int, default=1_000_000)
    p.add_argument("--use_prev_prbs", type=int, default=0)
    p.add_argument("--profile", type=str, default="mixed", choices=["mixed","poisson","full_buffer"])
    p.add_argument("--fading", type=str, default="fast", choices=["fast","slow","static"])
    p.add_argument("--alpha", type=float, default=1.0)
    p.add_argument("--beta", type=float, default=0.2)
    p.add_argument("--rho", type=float, default=0.9)
    p.add_argument("--lr", type=float, default=3e-4)
    p.add_argument("--batch_size", type=int, default=128)
    p.add_argument("--n_steps", type=int, default=2048)
    p.add_argument("--ent_coef", type=float, default=0.01)
    p.add_argument("--save_dir", type=str, default="runs/ppo_mac_fair")
    p.add_argument("--seed", type=int, default=42)
    args = p.parse_args()

    os.makedirs(args.save_dir, exist_ok=True)
    logger = configure(args.save_dir, ["stdout","csv","tensorboard"])

    # No VecNormalize: observations are already normalized in-env; reward is O(1)
    env = DummyVecEnv([make_env(bool(args.use_prev_prbs), args.profile, args.fading,
                                args.seed, args.alpha, args.beta, args.rho, args.save_dir)])
    env = VecMonitor(env)

<<<<<<< HEAD
    policy_kwargs = dict(net_arch=[128,128])
=======
    env = VecNormalize(env, norm_obs=True, norm_reward=False, clip_obs=10.)
    
    # policy_kwargs = dict(net_arch=[128,128])
    policy_kwargs = dict(net_arch=[dict(pi=[256,256], vf=[256,256])])
>>>>>>> 8b7035cb
    model = PPO("MlpPolicy", env,
                learning_rate=args.lr,
                n_steps=args.n_steps,
                batch_size=args.batch_size,
                ent_coef=args.ent_coef,
                n_epochs=10,
                gamma=0.99, gae_lambda=0.95, clip_range=0.2, vf_coef=1.0,
                policy_kwargs=policy_kwargs, verbose=1, seed=args.seed)
    model.set_logger(logger)

    model.learn(total_timesteps=args.timesteps)
    model_path = os.path.join(args.save_dir, "ppo_mac_scheduler.zip")
    model.save(model_path)
    print(f"Saved model to: {model_path}")

if __name__ == "__main__":
    main()<|MERGE_RESOLUTION|>--- conflicted
+++ resolved
@@ -53,14 +53,7 @@
                                 args.seed, args.alpha, args.beta, args.rho, args.save_dir)])
     env = VecMonitor(env)
 
-<<<<<<< HEAD
     policy_kwargs = dict(net_arch=[128,128])
-=======
-    env = VecNormalize(env, norm_obs=True, norm_reward=False, clip_obs=10.)
-    
-    # policy_kwargs = dict(net_arch=[128,128])
-    policy_kwargs = dict(net_arch=[dict(pi=[256,256], vf=[256,256])])
->>>>>>> 8b7035cb
     model = PPO("MlpPolicy", env,
                 learning_rate=args.lr,
                 n_steps=args.n_steps,
